--- conflicted
+++ resolved
@@ -3,13 +3,10 @@
 import typing
 from typing import Any, Dict, Optional
 
-<<<<<<< HEAD
+import requests
 if typing.TYPE_CHECKING:
     from requests.structures import CaseInsensitiveDict
-=======
-import requests
-from requests.structures import CaseInsensitiveDict
->>>>>>> f138734c
+
 
 # from typeguard import typechecked
 
