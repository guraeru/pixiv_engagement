from __future__ import annotations

import datetime
import hashlib
import json
import os
import shutil
<<<<<<< HEAD
from typing import IO, Any
=======
from datetime import datetime
from typing import IO, Any, cast
>>>>>>> f138734c

import cloudscraper  # type: ignore  # noqa: PGH003: False positive
from requests.structures import CaseInsensitiveDict

from .utils import JsonDict, ParamDict, ParsedJson, PixivError, Response

# from typeguard import typechecked


# @typechecked
class BasePixivAPI:
    client_id = "MOBrBDS8blbauoSck0ZfDbtuzpyT"
    client_secret = "lsACyCD94FhDUtGTXi3QzcFE2uU1hqtDaKeqrdwj"
    hash_secret = "28c1fdd170a5204386cb1313c7077b34f83e4aaf4aa829ce78c231e05b0bae2c"

    def __init__(self, **requests_kwargs: Any) -> None:
        """Initialize requests kwargs if need be"""
        self.user_id: int | str = 0
        self.access_token: str | None = None
        self.refresh_token: str | None = None
        self.hosts = "https://app-api.pixiv.net"

        # self.requests = requests.Session()
        self.requests = cloudscraper.create_scraper()  # fix due to #140
        self.additional_headers = CaseInsensitiveDict(requests_kwargs.pop("headers", {}))  # type: CaseInsensitiveDict[Any]
        self.requests_kwargs = requests_kwargs

    def set_additional_headers(self, headers: ParamDict) -> None:
        """Manually specify additional headers. will overwrite API default headers in case of collision"""
        self.additional_headers = CaseInsensitiveDict(headers)

    # 设置HTTP的Accept-Language (用于获取tags的对应语言translated_name)
    # language: en-us, zh-cn, ...
    def set_accept_language(self, language: str) -> None:
        """Set header Accept-Language for all requests (useful for get tags.translated_name)"""
        self.additional_headers["Accept-Language"] = language

    @classmethod
    def parse_json(cls, json_str: str | bytes) -> ParsedJson:
        """Parse str into JsonDict"""
        return json.loads(json_str, object_hook=JsonDict)

    def require_auth(self) -> None:
        if self.access_token is None:
            msg = "Authentication required! Call login() or set_auth() first!"
            raise PixivError(msg)

    def requests_call(
        self,
        method: str,
        url: str,
        headers: ParamDict | CaseInsensitiveDict[Any] | None = None,
        params: ParamDict | None = None,
        data: ParamDict | None = None,
        stream: bool = False,
    ) -> Response:
        """Requests http/https call for Pixiv API"""
        merged_headers = self.additional_headers.copy()
        if headers:
            # Use the headers in the parameter to override the
            # additional_headers setting.
            merged_headers.update(headers)
        try:
            if method == "GET":
                response = self.requests.get(
                    url,
                    params=params,
                    headers=merged_headers,
                    stream=stream,
                    **self.requests_kwargs,
                )
<<<<<<< HEAD
            if method == "POST":
                return self.requests.post(
=======
                return cast(Response, response)
            elif method == "POST":
                response = self.requests.post(
>>>>>>> f138734c
                    url,
                    params=params,
                    data=data,
                    headers=merged_headers,
                    stream=stream,
                    **self.requests_kwargs,
                )
<<<<<<< HEAD
            if method == "DELETE":
                return self.requests.delete(
=======
                return cast(Response, response)
            elif method == "DELETE":
                response = self.requests.delete(
>>>>>>> f138734c
                    url,
                    params=params,
                    data=data,
                    headers=merged_headers,
                    stream=stream,
                    **self.requests_kwargs,
                )
<<<<<<< HEAD
            msg = f"Unknown method: {method}"
            raise PixivError(msg)
=======
                return cast(Response, response)
            else:
                msg = f"Unknown method: {method}"
                raise PixivError(msg)
>>>>>>> f138734c
        except Exception as e:
            msg = f"requests {method} {url} error: {e}"
            raise PixivError(msg) from e

    def set_auth(self, access_token: str, refresh_token: str | None = None) -> None:
        self.access_token = access_token
        self.refresh_token = refresh_token

    def login(self, username: str, password: str) -> Any:
        return self.auth(username=username, password=password)

    def set_client(self, client_id: str, client_secret: str) -> None:
        self.client_id = client_id
        self.client_secret = client_secret

    def auth(
        self,
        username: str | None = None,
        password: str | None = None,
        refresh_token: str | None = None,
        headers: ParamDict = None,
    ) -> ParsedJson:
        """Login with password, or use the refresh_token to acquire a new bearer token"""
        local_time = datetime.datetime.utcnow().strftime("%Y-%m-%dT%H:%M:%S+00:00")
        headers_ = CaseInsensitiveDict(headers or {})
        headers_["x-client-time"] = local_time
        headers_["x-client-hash"] = hashlib.md5((local_time + self.hash_secret).encode("utf-8")).hexdigest()
        # Allow mock UA due to #171: https://github.com/upbit/pixivpy/issues/171
        if "user-agent" not in headers_:
            headers_["app-os"] = "ios"
            headers_["app-os-version"] = "14.6"
            headers_["user-agent"] = "PixivIOSApp/7.13.3 (iOS 14.6; iPhone13,2)"

        # noinspection PyUnresolvedReferences
        if not hasattr(self, "hosts") or self.hosts == "https://app-api.pixiv.net":
            auth_hosts = "https://oauth.secure.pixiv.net"
        else:
            # noinspection PyUnresolvedReferences
            auth_hosts = self.hosts  # BAPI解析成IP的场景
            headers_["host"] = "oauth.secure.pixiv.net"
        url = f"{auth_hosts}/auth/token"
        data = {
            "get_secure_url": 1,
            "client_id": self.client_id,
            "client_secret": self.client_secret,
        }

        if username and password:
            data["grant_type"] = "password"
            data["username"] = username
            data["password"] = password
        elif refresh_token or self.refresh_token:
            data["grant_type"] = "refresh_token"
            data["refresh_token"] = refresh_token or self.refresh_token
        else:
            msg = "[ERROR] auth() but no password or refresh_token is set."
            raise PixivError(msg)

        r = self.requests_call("POST", url, headers=headers_, data=data)
        if r.status_code not in {200, 301, 302}:
            if data["grant_type"] == "password":
                msg = f"[ERROR] auth() failed! check username and password.\nHTTP {r.status_code}: {r.text}"
                raise PixivError(
                    msg,
                    header=r.headers,
                    body=r.text,
                )
            msg = f"[ERROR] auth() failed! check refresh_token.\nHTTP {r.status_code}: {r.text}"
            raise PixivError(
                msg,
                header=r.headers,
                body=r.text,
            )

        token = None
        try:
            # get access_token
            token = self.parse_json(r.text)
            self.user_id = token.response.user.id
            self.access_token = token.response.access_token
            self.refresh_token = token.response.refresh_token
        except json.JSONDecodeError:
            msg = f"Get access_token error! Response: {token}"
            raise PixivError(
                msg,
                header=r.headers,
                body=r.text,
            ) from None

        # return auth/token response
        return token

    def download(
        self,
        url: str,
        prefix: str = "",
        path: str = os.path.curdir,
        name: str | None = None,
        replace: bool = False,
        fname: str | IO[bytes] | None = None,
        referer: str = "https://app-api.pixiv.net/",
    ) -> bool:
        """Download image to file (use 6.0 app-api)"""
        if hasattr(fname, "write"):
            # A file-like object has been provided.
            file = fname
        else:
            # Determine file path by parameters.
            name = prefix + str(name or fname or os.path.basename(url))
            file = os.path.join(path, name)
            if os.path.exists(file) and not replace:
                return False

        with self.requests_call("GET", url, headers={"Referer": referer}, stream=True) as response:
            if isinstance(file, str):
                with open(file, "wb") as out_file:
                    shutil.copyfileobj(response.raw, out_file)
            else:
                shutil.copyfileobj(response.raw, file)  # type: ignore[arg-type]
        return True<|MERGE_RESOLUTION|>--- conflicted
+++ resolved
@@ -5,12 +5,8 @@
 import json
 import os
 import shutil
-<<<<<<< HEAD
-from typing import IO, Any
-=======
 from datetime import datetime
 from typing import IO, Any, cast
->>>>>>> f138734c
 
 import cloudscraper  # type: ignore  # noqa: PGH003: False positive
 from requests.structures import CaseInsensitiveDict
@@ -82,14 +78,9 @@
                     stream=stream,
                     **self.requests_kwargs,
                 )
-<<<<<<< HEAD
-            if method == "POST":
-                return self.requests.post(
-=======
                 return cast(Response, response)
             elif method == "POST":
                 response = self.requests.post(
->>>>>>> f138734c
                     url,
                     params=params,
                     data=data,
@@ -97,14 +88,9 @@
                     stream=stream,
                     **self.requests_kwargs,
                 )
-<<<<<<< HEAD
-            if method == "DELETE":
-                return self.requests.delete(
-=======
                 return cast(Response, response)
             elif method == "DELETE":
                 response = self.requests.delete(
->>>>>>> f138734c
                     url,
                     params=params,
                     data=data,
@@ -112,15 +98,10 @@
                     stream=stream,
                     **self.requests_kwargs,
                 )
-<<<<<<< HEAD
-            msg = f"Unknown method: {method}"
-            raise PixivError(msg)
-=======
                 return cast(Response, response)
             else:
                 msg = f"Unknown method: {method}"
                 raise PixivError(msg)
->>>>>>> f138734c
         except Exception as e:
             msg = f"requests {method} {url} error: {e}"
             raise PixivError(msg) from e
