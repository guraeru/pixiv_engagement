from __future__ import annotations

import datetime as dt
import re
import urllib.parse as up
<<<<<<< HEAD
from typing import Any, Literal, TypeVar
=======
from typing import Any, Union

try:
    # Python>=3.8
    from typing import Literal
except ImportError:
    # Python ==3.7
    from typing_extensions import Literal  # type: ignore[assignment]
>>>>>>> baafd0d8

try:
    # Python>=3.10
    from typing import TypeAlias  # type: ignore[attr-defined]
except ImportError:
    # Python==3.8, ==3.9
    from typing_extensions import TypeAlias

from requests.structures import CaseInsensitiveDict

from . import models
from .api import BasePixivAPI
from .utils import ParamDict, ParsedJson, PixivError, Response

# from typeguard import typechecked


_FILTER: TypeAlias = Literal["for_ios", ""]
_TYPE: TypeAlias = Literal["illust", "manga", ""]
_RESTRICT: TypeAlias = Literal["public", "private", ""]
_CONTENT_TYPE: TypeAlias = Literal["illust", "manga", ""]
_MODE: TypeAlias = Literal[
    "day",
    "week",
    "month",
    "day_male",
    "day_female",
    "week_original",
    "week_rookie",
    "day_manga",
    "day_r18",
    "day_male_r18",
    "day_female_r18",
    "week_r18",
    "week_r18g",
    "",
]
_SEARCH_TARGET: TypeAlias = Literal["partial_match_for_tags", "exact_match_for_tags", "title_and_caption", "keyword", ""]
_SORT: TypeAlias = Literal["date_desc", "date_asc", "popular_desc", ""]
_DURATION: TypeAlias = Literal["within_last_day", "within_last_week", "within_last_month", "", None]
_BOOL: TypeAlias = Literal["true", "false"]

<<<<<<< HEAD
ModelT = TypeVar("ModelT", bound=models.BasePixivpyModel)
=======
DateOrStr = Union[dt.date, str]
>>>>>>> baafd0d8


# App-API (6.x - app-api.pixiv.net)
# noinspection PyShadowingBuiltins
# @typechecked
class AppPixivAPI(BasePixivAPI):
    def __init__(self, **requests_kwargs: Any) -> None:
        """initialize requests kwargs if need be"""
        super().__init__(**requests_kwargs)

    # noinspection HttpUrlsUsage
    def set_api_proxy(self, proxy_hosts: str = "http://app-api.pixivlite.com") -> None:
        """Set proxy hosts: eg pixivlite.com"""
        self.hosts = proxy_hosts

    # Check auth and set BearerToken to headers
    def no_auth_requests_call(
        self,
        method: str,
        url: str,
        headers: ParamDict = None,
        params: ParamDict = None,
        data: ParamDict = None,
        req_auth: bool = True,
    ) -> Response:
        headers_ = CaseInsensitiveDict(headers or {})
        if self.hosts != "https://app-api.pixiv.net":
            headers_["host"] = "app-api.pixiv.net"
        if "user-agent" not in headers_:
            # Set User-Agent if not provided
            headers_["app-os"] = "ios"
            headers_["app-os-version"] = "14.6"
            headers_["user-agent"] = "PixivIOSApp/7.13.3 (iOS 14.6; iPhone13,2)"

        if not req_auth:
            return self.requests_call(method, url, headers_, params, data)
        else:
            self.require_auth()
            headers_["Authorization"] = f"Bearer {self.access_token}"
            return self.requests_call(method, url, headers_, params, data)

    def parse_result(self, res: Response) -> ParsedJson:
        try:
            return self.parse_json(res.text)
        except Exception as e:
            msg = f"parse_json() error: {e}"
            raise PixivError(msg, header=res.headers, body=res.text)

    def _load_result(self, res: Response, model: type[ModelT], /) -> ModelT:
        json_data = self.parse_result(res)

        try:
            return model.model_validate(json_data)
        except Exception as e:
            msg = f"_load_result() error: {e}"
            raise PixivError(msg, header=res.headers, body=json_data) from e

    @classmethod
    def _load_model(cls, data: ParsedJson, model: type[ModelT], /) -> ModelT:
        try:
            return model.model_validate(data)
        except Exception as e:
            msg = f"_load_model() error: {e}"
            raise PixivError(msg, body=data) from e

    @classmethod
    def format_bool(cls, bool_value: bool | str | None) -> _BOOL:
        if isinstance(bool_value, bool):
            return "true" if bool_value else "false"
        if bool_value in {"true", "True"}:
            return "true"
        else:
            return "false"

    @classmethod
    def _format_date(cls, date: DateOrStr) -> str:
        if isinstance(date, dt.datetime):
            return date.strftime("%Y-%m-%d")
        # `Pixiv` raises an error if the date is not in the format `YYYY-MM-DD`
        assert isinstance(date, str)
        return date

    # 返回翻页用参数
    @classmethod
    def parse_qs(cls, next_url: str | None) -> dict[str, Any] | None:
        if next_url is None:
            return None

        result_qs: dict[str, str | list[str]] = {}
        query = up.urlparse(next_url).query

        for key, value in up.parse_qs(query).items():
            # merge seed_illust_ids[] liked PHP params to array
            if "[" in key and key.endswith("]"):
                # keep the origin sequence, just ignore array length
                result_qs[key.split("[")[0]] = value
            else:
                result_qs[key] = value[-1]

        return result_qs

    # 用户详情
    def user_detail(
        self,
        user_id: int | str,
        filter: _FILTER = "for_ios",
        req_auth: bool = True,
    ) -> models.UserInfoDetailed:
        url = f"{self.hosts}/v1/user/detail"
        params = {
            "user_id": user_id,
            "filter": filter,
        }
        r = self.no_auth_requests_call("GET", url, params=params, req_auth=req_auth)
        return self._load_result(r, models.UserInfoDetailed)

    # 用户作品列表
    ## type: [illust, manga] # noqa
    def user_illusts(
        self,
        user_id: int | str,
        type: _TYPE = "illust",
        filter: _FILTER = "for_ios",
        offset: int | str | None = None,
        req_auth: bool = True,
    ) -> models.UserIllustrations:
        url = f"{self.hosts}/v1/user/illusts"
        params = {
            "user_id": user_id,
            "filter": filter,
        }
        if type is not None:
            params["type"] = type
        if offset:
            params["offset"] = offset
        r = self.no_auth_requests_call("GET", url, params=params, req_auth=req_auth)
        return self._load_result(r, models.UserIllustrations)

    # 用户收藏作品列表
    # tag: 从 user_bookmark_tags_illust 获取的收藏标签
    def user_bookmarks_illust(
        self,
        user_id: int | str,
        restrict: _RESTRICT = "public",
        filter: _FILTER = "for_ios",
        max_bookmark_id: int | str | None = None,
        tag: str | None = None,
        req_auth: bool = True,
    ) -> models.UserBookmarksIllustrations:
        url = f"{self.hosts}/v1/user/bookmarks/illust"
        params = {
            "user_id": user_id,
            "restrict": restrict,
            "filter": filter,
        }
        if max_bookmark_id:
            params["max_bookmark_id"] = max_bookmark_id
        if tag:
            params["tag"] = tag
        r = self.no_auth_requests_call("GET", url, params=params, req_auth=req_auth)
        return self._load_result(r, models.UserBookmarksIllustrations)

    # 用户收藏小说列表
    def user_bookmarks_novel(
        self,
        user_id: int | str,
        restrict: _RESTRICT = "public",
        filter: _FILTER = "for_ios",
        max_bookmark_id: int | str | None = None,
        tag: str | None = None,
        req_auth: bool = True,
    ) -> models.UserBookmarksNovel:
        url = f"{self.hosts}/v1/user/bookmarks/novel"
        params = {
            "user_id": user_id,
            "restrict": restrict,
            "filter": filter,
        }
        if max_bookmark_id:
            params["max_bookmark_id"] = max_bookmark_id
        if tag:
            params["tag"] = tag
        r = self.no_auth_requests_call("GET", url, params=params, req_auth=req_auth)
        return self._load_result(r, models.UserBookmarksNovel)

    def user_related(
        self,
        seed_user_id: int | str,
        filter: _FILTER = "for_ios",
        offset: int | str | None = None,
        req_auth: bool = True,
    ) -> ParsedJson:
        url = f"{self.hosts}/v1/user/related"
        params = {
            "filter": filter,
            # Pixiv warns to put seed_user_id at the end -> put offset here
            "offset": offset if offset else 0,
            "seed_user_id": seed_user_id,
        }
        r = self.no_auth_requests_call("GET", url, params=params, req_auth=req_auth)
        return self.parse_result(r)

    def user_recommended(
        self,
        filter: _FILTER = "for_ios",
        offset: int | str | None = None,
        req_auth: bool = True,
    ) -> ParsedJson:
        url = f"{self.hosts}/v1/user/recommended"
        params = {
            "filter": filter,
        }
        if offset:
            params["offset"] = offset

        r = self.no_auth_requests_call("GET", url, params=params, req_auth=req_auth)
        return self.parse_result(r)

    # 关注用户的新作
    # restrict: [public, private]
    def illust_follow(
        self,
        restrict: _RESTRICT = "public",
        offset: int | str | None = None,
        req_auth: bool = True,
    ) -> ParsedJson:
        url = f"{self.hosts}/v2/illust/follow"
        params: dict[str, str | int] = {
            "restrict": restrict,
        }
        if offset:
            params["offset"] = offset
        r = self.no_auth_requests_call("GET", url, params=params, req_auth=req_auth)
        return self.parse_result(r)

    # 作品详情 (类似PAPI.works()，iOS中未使用)
    def illust_detail(self, illust_id: int | str, req_auth: bool = True) -> ParsedJson:
        url = f"{self.hosts}/v1/illust/detail"
        params = {
            "illust_id": illust_id,
        }
        r = self.no_auth_requests_call("GET", url, params=params, req_auth=req_auth)
        return self.parse_result(r)

    # 作品评论
    def illust_comments(
        self,
        illust_id: int | str,
        offset: int | str | None = None,
        include_total_comments: str | bool | None = None,
        req_auth: bool = True,
    ) -> ParsedJson:
        url = f"{self.hosts}/v1/illust/comments"
        params = {
            "illust_id": illust_id,
        }
        if offset:
            params["offset"] = offset
        if include_total_comments:
            params["include_total_comments"] = self.format_bool(include_total_comments)
        r = self.no_auth_requests_call("GET", url, params=params, req_auth=req_auth)
        return self.parse_result(r)

    # 相关作品列表
    def illust_related(
        self,
        illust_id: int | str,
        filter: _FILTER = "for_ios",
        seed_illust_ids: int | str | list[str] | None = None,
        offset: int | str | None = None,
        viewed: str | list[str] | None = None,
        req_auth: bool = True,
    ) -> ParsedJson:
        url = f"{self.hosts}/v2/illust/related"
        params: dict[str, Any] = {
            "illust_id": illust_id,
            "filter": filter,
            "offset": offset,
        }
        if isinstance(seed_illust_ids, str):
            params["seed_illust_ids[]"] = [seed_illust_ids]
        elif isinstance(seed_illust_ids, list):
            params["seed_illust_ids[]"] = seed_illust_ids
        if isinstance(viewed, str):
            params["viewed[]"] = [viewed]
        elif isinstance(viewed, list):
            params["viewed[]"] = viewed
        r = self.no_auth_requests_call("GET", url, params=params, req_auth=req_auth)
        return self.parse_result(r)

    # 插画推荐 (Home - Main)
    # content_type: [illust, manga]
    def illust_recommended(
        self,
        content_type: _CONTENT_TYPE = "illust",
        include_ranking_label: bool | str = True,
        filter: _FILTER = "for_ios",
        max_bookmark_id_for_recommend: int | str | None = None,
        min_bookmark_id_for_recent_illust: int | str | None = None,
        offset: int | str | None = None,
        include_ranking_illusts: str | bool | None = None,
        bookmark_illust_ids: str | list[int | str] | None = None,
        include_privacy_policy: str | list[int | str] | None = None,
        viewed: str | list[str] | None = None,
        req_auth: bool = True,
    ) -> ParsedJson:
        if req_auth:
            url = f"{self.hosts}/v1/illust/recommended"
        else:
            url = f"{self.hosts}/v1/illust/recommended-nologin"
        params: dict[str, Any] = {
            "content_type": content_type,
            "include_ranking_label": self.format_bool(include_ranking_label),
            "filter": filter,
        }
        if max_bookmark_id_for_recommend:
            params["max_bookmark_id_for_recommend"] = max_bookmark_id_for_recommend
        if min_bookmark_id_for_recent_illust:
            params["min_bookmark_id_for_recent_illust"] = min_bookmark_id_for_recent_illust
        if offset:
            params["offset"] = offset
        if include_ranking_illusts:
            params["include_ranking_illusts"] = self.format_bool(include_ranking_illusts)
        if isinstance(viewed, str):
            params["viewed[]"] = [viewed]
        elif isinstance(viewed, list):
            params["viewed[]"] = viewed

        if not req_auth and isinstance(bookmark_illust_ids, (str, list)):
            params["bookmark_illust_ids"] = (
                ",".join(str(iid) for iid in bookmark_illust_ids)
                if isinstance(bookmark_illust_ids, list)
                else bookmark_illust_ids
            )

        if include_privacy_policy:
            params["include_privacy_policy"] = include_privacy_policy

        r = self.no_auth_requests_call("GET", url, params=params, req_auth=req_auth)
        return self.parse_result(r)

    # 小说作品评论
    def novel_comments(
        self,
        novel_id: int | str,
        offset: int | str | None = None,
        include_total_comments: str | bool | None = None,
        req_auth: bool = True,
    ) -> models.NovelComments:
        url = f"{self.hosts}/v1/novel/comments"
        params = {
            "novel_id": novel_id,
        }
        if offset:
            params["offset"] = offset
        if include_total_comments:
            params["include_total_comments"] = self.format_bool(include_total_comments)
        r = self.no_auth_requests_call("GET", url, params=params, req_auth=req_auth)
        return self._load_result(r, models.NovelComments)

    # 小说推荐
    def novel_recommended(
        self,
        include_ranking_label: bool | str = True,
        filter: _FILTER = "for_ios",
        offset: int | str | None = None,
        include_ranking_novels: str | bool | None = None,
        already_recommended: str | list[str] | None = None,
        max_bookmark_id_for_recommend: int | str | None = None,
        include_privacy_policy: str | list[int | str] | None = None,
        req_auth: bool = True,
    ) -> ParsedJson:
        url = f"{self.hosts}/v1/novel/recommended"
        params: dict[str, Any] = {
            "include_ranking_label": self.format_bool(include_ranking_label),
            "filter": filter,
        }
        if offset:
            params["offset"] = offset
        if include_ranking_novels:
            params["include_ranking_novels"] = self.format_bool(include_ranking_novels)
        if max_bookmark_id_for_recommend:
            params["max_bookmark_id_for_recommend"] = max_bookmark_id_for_recommend
        if already_recommended:
            if isinstance(already_recommended, str):
                params["already_recommended"] = already_recommended
            elif isinstance(already_recommended, list):
                params["already_recommended"] = ",".join(str(iid) for iid in already_recommended)
        if include_privacy_policy:
            params["include_privacy_policy"] = include_privacy_policy

        r = self.no_auth_requests_call("GET", url, params=params, req_auth=req_auth)
        return self.parse_result(r)

    # 作品排行
    # mode: [day, week, month, day_male, day_female, week_original, week_rookie, day_manga]
    # date: '2016-08-01'
    # mode (Past): [day, week, month, day_male, day_female, week_original, week_rookie,
    #               day_r18, day_male_r18, day_female_r18, week_r18, week_r18g]
    def illust_ranking(
        self,
        mode: _MODE = "day",
        filter: _FILTER = "for_ios",
        date: DateOrStr | None = None,
        offset: int | str | None = None,
        req_auth: bool = True,
    ) -> ParsedJson:
        url = f"{self.hosts}/v1/illust/ranking"
        params: dict[str, Any] = {
            "mode": mode,
            "filter": filter,
        }
        if date:
            params["date"] = self._format_date(date)
        if offset:
            params["offset"] = offset
        r = self.no_auth_requests_call("GET", url, params=params, req_auth=req_auth)
        return self.parse_result(r)

    # 趋势标签 (Search - tags)
    def trending_tags_illust(self, filter: _FILTER = "for_ios", req_auth: bool = True) -> ParsedJson:
        url = f"{self.hosts}/v1/trending-tags/illust"
        params = {
            "filter": filter,
        }
        r = self.no_auth_requests_call("GET", url, params=params, req_auth=req_auth)
        return self.parse_result(r)

    # 搜索 (Search)
    # search_target - 搜索类型
    #   partial_match_for_tags  - 标签部分一致
    #   exact_match_for_tags    - 标签完全一致
    #   title_and_caption       - 标题说明文
    # sort: [date_desc, date_asc, popular_desc] - popular_desc为会员的热门排序
    # duration: [within_last_day, within_last_week, within_last_month]
    # search_ai_type: 0|1 (0: 过滤AI生成作品, 1: 显示AI生成作品)
    # start_date, end_date: '2020-07-01'
    def search_illust(
        self,
        word: str,
        search_target: _SEARCH_TARGET = "partial_match_for_tags",
        sort: _SORT = "date_desc",
        duration: _DURATION = None,
        start_date: DateOrStr | None = None,
        end_date: DateOrStr | None = None,
        filter: _FILTER = "for_ios",
        search_ai_type: Literal[0, 1] | None = None,
        offset: int | str | None = None,
        req_auth: bool = True,
    ) -> models.SearchIllustrations:
        url = f"{self.hosts}/v1/search/illust"
        params: dict[str, Any] = {
            "word": word,
            "search_target": search_target,
            "sort": sort,
            "filter": filter,
        }
        if start_date:
            params["start_date"] = self._format_date(start_date)
        if end_date:
            params["end_date"] = self._format_date(end_date)
        if duration:
            params["duration"] = duration
        if search_ai_type:
            params["search_ai_type"] = search_ai_type
        if offset:
            params["offset"] = offset
        r = self.no_auth_requests_call("GET", url, params=params, req_auth=req_auth)
        return self._load_result(r, models.SearchIllustrations)

    # 搜索小说 (Search Novel)
    # search_target - 搜索类型
    #   partial_match_for_tags  - 标签部分一致
    #   exact_match_for_tags    - 标签完全一致
    #   text                    - 正文
    #   keyword                 - 关键词
    # sort: [date_desc, date_asc]
    # search_ai_type: 0|1 (0: 过滤AI生成作品, 1: 显示AI生成作品)
    # start_date/end_date: 2020-06-01
    def search_novel(
        self,
        word: str,
        search_target: _SEARCH_TARGET = "partial_match_for_tags",
        sort: _SORT = "date_desc",
        merge_plain_keyword_results: _BOOL = "true",
        include_translated_tag_results: _BOOL = "true",
        start_date: DateOrStr | None = None,
        end_date: DateOrStr | None = None,
        filter: str | None = None,
        search_ai_type: Literal[0, 1] | None = None,
        offset: int | str | None = None,
        req_auth: bool = True,
    ) -> models.SearchNovel:
        url = f"{self.hosts}/v1/search/novel"
        params: dict[str, Any] = {
            "word": word,
            "search_target": search_target,
            "merge_plain_keyword_results": merge_plain_keyword_results,
            "include_translated_tag_results": include_translated_tag_results,
            "sort": sort,
            "filter": filter,
        }
        if start_date:
            params["start_date"] = self._format_date(start_date)
        if end_date:
            params["end_date"] = self._format_date(end_date)
        if search_ai_type:
            params["search_ai_type"] = search_ai_type
        if offset:
            params["offset"] = offset
        r = self.no_auth_requests_call("GET", url, params=params, req_auth=req_auth)
        return self._load_result(r, models.SearchNovel)

    def search_user(
        self,
        word: str,
        sort: _SORT = "date_desc",
        duration: _DURATION = None,
        filter: _FILTER = "for_ios",
        offset: int | str | None = None,
        req_auth: bool = True,
    ) -> ParsedJson:
        url = f"{self.hosts}/v1/search/user"
        params: dict[str, Any] = {
            "word": word,
            "sort": sort,
            "filter": filter,
        }
        if duration:
            params["duration"] = duration
        if offset:
            params["offset"] = offset
        r = self.no_auth_requests_call("GET", url, params=params, req_auth=req_auth)
        return self.parse_result(r)

    # 作品收藏详情
    def illust_bookmark_detail(self, illust_id: int | str, req_auth: bool = True) -> ParsedJson:
        url = f"{self.hosts}/v2/illust/bookmark/detail"
        params = {
            "illust_id": illust_id,
        }
        r = self.no_auth_requests_call("GET", url, params=params, req_auth=req_auth)
        return self.parse_result(r)

    # 新增收藏
    def illust_bookmark_add(
        self,
        illust_id: int | str,
        restrict: _RESTRICT = "public",
        tags: str | list[str] | None = None,
        req_auth: bool = True,
    ) -> ParsedJson:
        url = f"{self.hosts}/v2/illust/bookmark/add"
        data = {
            "illust_id": illust_id,
            "restrict": restrict,
        }
        if isinstance(tags, list):
            tags = " ".join(str(tag) for tag in tags)
        if tags is not None:
            data["tags[]"] = tags

        r = self.no_auth_requests_call("POST", url, data=data, req_auth=req_auth)
        return self.parse_result(r)

    # 删除收藏
    def illust_bookmark_delete(self, illust_id: int | str, req_auth: bool = True) -> ParsedJson:
        url = f"{self.hosts}/v1/illust/bookmark/delete"
        data = {
            "illust_id": illust_id,
        }
        r = self.no_auth_requests_call("POST", url, data=data, req_auth=req_auth)
        return self.parse_result(r)

    # 关注用户
    def user_follow_add(
        self,
        user_id: int | str,
        restrict: _RESTRICT = "public",
        req_auth: bool = True,
    ) -> ParsedJson:
        url = f"{self.hosts}/v1/user/follow/add"
        data = {"user_id": user_id, "restrict": restrict}
        r = self.no_auth_requests_call("POST", url, data=data, req_auth=req_auth)
        return self.parse_result(r)

    # 取消关注用户
    def user_follow_delete(self, user_id: int | str, req_auth: bool = True) -> ParsedJson:
        url = f"{self.hosts}/v1/user/follow/delete"
        data = {"user_id": user_id}
        r = self.no_auth_requests_call("POST", url, data=data, req_auth=req_auth)
        return self.parse_result(r)

    # 设置用户选项中是否展现AI生成作品
    def user_edit_ai_show_settings(self, setting: _BOOL, req_auth: bool = True) -> ParsedJson:
        url = f"{self.hosts}/v1/user/ai-show-settings/edit"
        data = {"show_ai": setting}
        r = self.no_auth_requests_call("POST", url, data=data, req_auth=req_auth)
        return self.parse_result(r)

    # 用户收藏标签列表
    def user_bookmark_tags_illust(
        self,
        user_id: int | str,
        restrict: _RESTRICT = "public",
        offset: int | str | None = None,
        req_auth: bool = True,
    ) -> ParsedJson:
        url = f"{self.hosts}/v1/user/bookmark-tags/illust"
        params: dict[str, Any] = {
            "user_id": user_id,
            "restrict": restrict,
        }
        if offset:
            params["offset"] = offset
        r = self.no_auth_requests_call("GET", url, params=params, req_auth=req_auth)
        return self.parse_result(r)

    # Following用户列表
    def user_following(
        self,
        user_id: int | str,
        restrict: _RESTRICT = "public",
        offset: int | str | None = None,
        req_auth: bool = True,
    ) -> models.UserFollowing:
        url = f"{self.hosts}/v1/user/following"
        params = {
            "user_id": user_id,
            "restrict": restrict,
        }
        if offset:
            params["offset"] = offset

        r = self.no_auth_requests_call("GET", url, params=params, req_auth=req_auth)
        return self._load_result(r, models.UserFollowing)

    # Followers用户列表
    def user_follower(
        self,
        user_id: int | str,
        filter: _FILTER = "for_ios",
        offset: int | str | None = None,
        req_auth: bool = True,
    ) -> ParsedJson:
        url = f"{self.hosts}/v1/user/follower"
        params = {
            "user_id": user_id,
            "filter": filter,
        }
        if offset:
            params["offset"] = offset

        r = self.no_auth_requests_call("GET", url, params=params, req_auth=req_auth)
        return self.parse_result(r)

    # 好P友
    def user_mypixiv(
        self,
        user_id: int | str,
        offset: int | str | None = None,
        req_auth: bool = True,
    ) -> ParsedJson:
        url = f"{self.hosts}/v1/user/mypixiv"
        params = {
            "user_id": user_id,
        }
        if offset:
            params["offset"] = offset

        r = self.no_auth_requests_call("GET", url, params=params, req_auth=req_auth)
        return self.parse_result(r)

    # 黑名单用户
    def user_list(
        self,
        user_id: int | str,
        filter: _FILTER = "for_ios",
        offset: int | str | None = None,
        req_auth: bool = True,
    ) -> ParsedJson:
        url = f"{self.hosts}/v2/user/list"
        params = {
            "user_id": user_id,
            "filter": filter,
        }
        if offset:
            params["offset"] = offset

        r = self.no_auth_requests_call("GET", url, params=params, req_auth=req_auth)
        return self.parse_result(r)

    # 获取ugoira信息
    def ugoira_metadata(self, illust_id: int | str, req_auth: bool = True) -> ParsedJson:
        url = f"{self.hosts}/v1/ugoira/metadata"
        params = {
            "illust_id": illust_id,
        }

        r = self.no_auth_requests_call("GET", url, params=params, req_auth=req_auth)
        return self.parse_result(r)

    # 用户小说列表
    def user_novels(
        self,
        user_id: int | str,
        filter: _FILTER = "for_ios",
        offset: int | str | None = None,
        req_auth: bool = True,
    ) -> models.UserNovels:
        url = f"{self.hosts}/v1/user/novels"
        params = {
            "user_id": user_id,
            "filter": filter,
        }
        if offset:
            params["offset"] = offset
        r = self.no_auth_requests_call("GET", url, params=params, req_auth=req_auth)
        return self._load_result(r, models.UserNovels)

    # 小说系列详情
    def novel_series(
        self,
        series_id: int | str,
        filter: _FILTER = "for_ios",
        last_order: str | None = None,
        req_auth: bool = True,
    ) -> ParsedJson:
        url = f"{self.hosts}/v2/novel/series"
        params = {
            "series_id": series_id,
            "filter": filter,
        }
        if last_order:
            params["last_order"] = last_order
        r = self.no_auth_requests_call("GET", url, params=params, req_auth=req_auth)
        return self.parse_result(r)

    # 小说详情
    def novel_detail(
        self,
        novel_id: int | str,
        req_auth: bool = True,
    ) -> models.NovelInfo:
        url = f"{self.hosts}/v2/novel/detail"
        params = {
            "novel_id": novel_id,
        }

        r = self.no_auth_requests_call("GET", url, params=params, req_auth=req_auth)
        response_json = self.parse_result(r)
        return self._load_model(response_json["novel"], models.NovelInfo)

    def novel_new(
        self,
        filter: _FILTER = "for_ios",
        max_novel_id: int | str | None = None,
        req_auth: bool = True,
    ) -> ParsedJson:
        url = f"{self.hosts}/v1/novel/new"
        params: dict[str, Any] = {
            "filter": filter,
        }
        if max_novel_id:
            params["max_novel_id"] = max_novel_id
        r = self.no_auth_requests_call("GET", url, params=params, req_auth=req_auth)
        return self.parse_result(r)

    # 正在关注的用户的新小说
    # restrict: [public, private, all]
    def novel_follow(
        self,
        restrict: _RESTRICT = "public",
        offset: int | None = None,
        req_auth: bool = True,
    ) -> ParsedJson:
        url = f"{self.hosts}/v1/novel/follow"
        params: dict[str, Any] = {"restrict": restrict, "offset": offset}
        r = self.no_auth_requests_call("GET", url, params=params, req_auth=req_auth)
        return self.parse_result(r)

    # 小说 (webview)
    #  raw=True, return html content directly
    def webview_novel(
        self,
        novel_id: int | str,
        raw: bool = False,
        req_auth: bool = True,
    ) -> models.WebviewNovel | str:
        # change new endpoint due to #337
        url = f"{self.hosts}/webview/v2/novel"
        params = {
            "id": novel_id,
            "viewer_version": "20221031_ai",
        }

        r = self.no_auth_requests_call("GET", url, params=params, req_auth=req_auth)
        if raw:
            return r.text

        try:
            # extract JSON content
            json_str = re.search(r"novel:\s({.+}),\s+isOwnWork", r.text).groups()[0].encode()  # type: ignore
            json_data = self.parse_json(json_str)
        except Exception as e:
            msg = f"Extract novel content error: {e}"
            raise PixivError(msg, header=r.headers, body=r.text)

        return self._load_model(json_data, models.WebviewNovel)

    # 小说正文 (deprecated)
    def novel_text(self, novel_id: int | str, req_auth: bool = True) -> models.WebviewNovel:
        # /v1/novel/text no longer exist
        json_obj = self.webview_novel(novel_id=novel_id, raw=False)
        assert isinstance(json_obj, models.WebviewNovel)
        json_obj.novel_text = json_obj.text  # type: ignore[attr-defined]
        return json_obj

    # 大家的新作
    # content_type: [illust, manga]
    def illust_new(
        self,
        content_type: _CONTENT_TYPE = "illust",
        filter: _FILTER = "for_ios",
        max_illust_id: int | str | None = None,
        req_auth: bool = True,
    ) -> ParsedJson:
        url = f"{self.hosts}/v1/illust/new"
        params: dict[str, Any] = {
            "content_type": content_type,
            "filter": filter,
        }
        if max_illust_id:
            params["max_illust_id"] = max_illust_id
        r = self.no_auth_requests_call("GET", url, params=params, req_auth=req_auth)
        return self.parse_result(r)

    # 特辑详情 (无需登录，调用Web API)
    def showcase_article(self, showcase_id: int | str) -> ParsedJson:
        url = "https://www.pixiv.net/ajax/showcase/article"
        # Web API，伪造Chrome的User-Agent
        headers = {
            "User-Agent": (
                "Mozilla/5.0 (Windows NT 6.1; WOW64) AppleWebKit/537.36 "
                + "(KHTML, like Gecko) Chrome/63.0.3239.132 Safari/537.36"
            ),
            "Referer": "https://www.pixiv.net",
        }
        params = {
            "article_id": showcase_id,
        }

        r = self.no_auth_requests_call("GET", url, headers=headers, params=params, req_auth=False)
        return self.parse_result(r)<|MERGE_RESOLUTION|>--- conflicted
+++ resolved
@@ -3,18 +3,7 @@
 import datetime as dt
 import re
 import urllib.parse as up
-<<<<<<< HEAD
 from typing import Any, Literal, TypeVar
-=======
-from typing import Any, Union
-
-try:
-    # Python>=3.8
-    from typing import Literal
-except ImportError:
-    # Python ==3.7
-    from typing_extensions import Literal  # type: ignore[assignment]
->>>>>>> baafd0d8
 
 try:
     # Python>=3.10
@@ -57,11 +46,7 @@
 _DURATION: TypeAlias = Literal["within_last_day", "within_last_week", "within_last_month", "", None]
 _BOOL: TypeAlias = Literal["true", "false"]
 
-<<<<<<< HEAD
-ModelT = TypeVar("ModelT", bound=models.BasePixivpyModel)
-=======
 DateOrStr = Union[dt.date, str]
->>>>>>> baafd0d8
 
 
 # App-API (6.x - app-api.pixiv.net)
