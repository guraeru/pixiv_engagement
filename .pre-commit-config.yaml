--- conflicted
+++ resolved
@@ -37,11 +37,8 @@
       - id: mypy
         additional_dependencies:
           - types-requests
-<<<<<<< HEAD
           - pytest
-=======
           - pydantic
->>>>>>> f138734c
         args: [--show-error-codes, --pretty, --strict]
 
   - repo: https://github.com/pre-commit/mirrors-prettier
